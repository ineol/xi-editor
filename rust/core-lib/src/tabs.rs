--- conflicted
+++ resolved
@@ -51,13 +51,8 @@
 const NEW_VIEW_IDLE_TOKEN: usize = 1001;
 
 /// ViewIdentifiers are the primary means of routing messages between xi-core and a client view.
-<<<<<<< HEAD
-#[derive(Debug, Default, Clone, PartialEq, Eq, PartialOrd, Ord, Serialize, Deserialize)]
-pub struct ViewIdentifier(String);
-=======
-#[derive(Debug, Clone, Copy, PartialEq, Eq, PartialOrd, Ord, Hash)]
+#[derive(Debug, Default, Clone, Copy, PartialEq, Eq, PartialOrd, Ord, Hash)]
 pub struct ViewIdentifier(usize);
->>>>>>> 9f2e1636
 
 /// BufferIdentifiers uniquely identify open buffers.
 #[derive(Debug, Clone, Copy, PartialEq, Eq, PartialOrd, Ord, Serialize, Deserialize, Hash)]
