--- conflicted
+++ resolved
@@ -21,66 +21,41 @@
 
 class Document: NSDocument {
 
-<<<<<<< HEAD
     var dispatcher: Dispatcher!
-    var tabName: String
-=======
-    /*
-    override var windowNibName: String? {
-        // Override returning the nib file name of the document
-        // If you need to use a subclass of NSWindowController or if your document supports multiple NSWindowControllers, you should remove this method and override -makeWindowControllers instead.
-        return "Document"
-    }
-    */
-    
-    var dispatcher: Dispatcher?
-    var tabName: String?
-    var editView: EditView?
-    var pendingNotifications: [PendingNotification] = [];
->>>>>>> 34084e97
-    
-    /// an initial backend update to be rendered on load
-    var pendingUpdate: [String: AnyObject]? = nil
-    var editViewController: EditViewController? {
+    var tabName: String? {
         didSet {
-            if let new = editViewController, let content = pendingUpdate {
-                new.update(content)
-                pendingUpdate = nil
+            guard tabName != nil else { return }
+            // apply initial updates when tabName is set
+            for pending in self.pendingNotifications {
+                self.sendRpcAsync(pending.method, params: pending.params)
             }
+            self.pendingNotifications.removeAll()
         }
     }
+    
+	var pendingNotifications: [PendingNotification] = [];
+    var editViewController: EditViewController?
 
     override init() {
         dispatcher = (NSApplication.shared().delegate as? AppDelegate)?.dispatcher
-        tabName = Events.NewTab().dispatch(dispatcher!)
         super.init()
         // I'm not 100% sure this is necessary but it can't _hurt_
         self.hasUndoManager = false
     }
-    
+ 
     override func makeWindowControllers() {
         // Returns the Storyboard that contains your Document window.
         let storyboard = NSStoryboard(name: "Main", bundle: nil)
         let windowController = storyboard.instantiateController(withIdentifier: "Document Window Controller") as! NSWindowController
-<<<<<<< HEAD
         self.editViewController = windowController.contentViewController as? EditViewController
         editViewController?.document = self
-=======
+        windowController.window?.delegate = editViewController
+        
         Events.NewTab().dispatchWithCallback(dispatcher!) { (tabName) in
             DispatchQueue.main.async {
-                self.tabName = tabName
-                for pending in self.pendingNotifications {
-                    self.sendRpcAsync(pending.method, params: pending.params)
-                }
-                self.pendingNotifications.removeAll()
+            self.tabName = tabName
             }
         }
-        let editViewController = windowController.contentViewController as? EditViewController
-        editViewController?.editView.document = self
-        self.editView = editViewController?.editView
->>>>>>> 34084e97
-        windowController.window?.delegate = editViewController
-
         //FIXME: some saner way of positioning new windows. maybe based on current window size, with some checks to not completely obscure an existing window?
         // also awareness of multiple screens (prefer to open on currently active screen)
         let screenHeight = windowController.window?.screen?.frame.height ?? 800
@@ -103,7 +78,7 @@
     
     override func close() {
         super.close()
-        Events.DeleteTab(tabId: tabName).dispatch(dispatcher!)
+        Events.DeleteTab(tabId: tabName!).dispatch(dispatcher!)
     }
     
     override var isEntireFileLoaded: Bool {
@@ -125,17 +100,12 @@
     /// Send a notification specific to the tab. If the tab name hasn't been set, then the
     /// notification is queued, and sent when the tab name arrives.
     func sendRpcAsync(_ method: String, params: Any) {
-<<<<<<< HEAD
-        let inner = ["method": method as AnyObject, "params": params, "tab": tabName as AnyObject] as [String : Any]
-        dispatcher?.coreConnection.sendRpcAsync("edit", params: inner)
-=======
         if let tabName = tabName {
             let inner = ["method": method, "params": params, "tab": tabName] as [String : Any]
             dispatcher?.coreConnection.sendRpcAsync("edit", params: inner)
         } else {
             pendingNotifications.append(PendingNotification(method: method, params: params))
         }
->>>>>>> 34084e97
     }
 
     /// Note: this is a blocking call, and will also fail if the tab name hasn't been set yet.
@@ -146,15 +116,8 @@
     }
 
     func update(_ content: [String: AnyObject]) {
-<<<<<<< HEAD
         if let editVC = editViewController {
             editVC.update(content)
-        } else {
-            pendingUpdate = content
-=======
-        for windowController in windowControllers {
-            (windowController.contentViewController as? EditViewController)?.editView.update(update: content)
->>>>>>> 34084e97
         }
     }
 }